use nix::unistd::*;
use nix::unistd::ForkResult::*;
use nix::sys::signal::*;
use nix::sys::wait::*;
use libc::_exit;

#[test]
fn test_wait_signal() {
    #[allow(unused_variables)]
    let m = ::FORK_MTX.lock().expect("Mutex got poisoned by another test");

    // Safe: The child only calls `pause` and/or `_exit`, which are async-signal-safe.
    match fork() {
      Ok(Child) => pause().unwrap_or_else(|_| unsafe { _exit(123) }),
      Ok(Parent { child }) => {
          kill(child, Some(SIGKILL)).ok().expect("Error: Kill Failed");
          assert_eq!(waitpid(child, None), Ok(WaitStatus::Signaled(child, SIGKILL, false)));
      },
      // panic, fork should never fail unless there is a serious problem with the OS
      Err(_) => panic!("Error: Fork Failed")
    }
}

#[test]
fn test_wait_exit() {
    #[allow(unused_variables)]
    let m = ::FORK_MTX.lock().expect("Mutex got poisoned by another test");

    // Safe: Child only calls `_exit`, which is async-signal-safe.
    match fork() {
      Ok(Child) => unsafe { _exit(12); },
      Ok(Parent { child }) => {
          assert_eq!(waitpid(child, None), Ok(WaitStatus::Exited(child, 12)));
      },
      // panic, fork should never fail unless there is a serious problem with the OS
      Err(_) => panic!("Error: Fork Failed")
    }
}

#[test]
fn test_waitstatus_pid() {
    let _m = ::FORK_MTX.lock().expect("Mutex got poisoned by another test");

    match fork().unwrap() {
        Child => unsafe { _exit(0) },
        Parent { child } => {
            let status = waitpid(child, None).unwrap();
            assert_eq!(status.pid(), Some(child));
        }
    }
}

#[cfg(any(target_os = "linux", target_os = "android"))]
// FIXME: qemu-user doesn't implement ptrace on most arches
#[cfg(any(target_arch = "x86", target_arch = "x86_64"))]
mod ptrace {
    use nix::sys::ptrace;
    use nix::sys::ptrace::ptrace::*;
    use nix::sys::signal::*;
    use nix::sys::wait::*;
    use nix::unistd::*;
    use nix::unistd::ForkResult::*;
<<<<<<< HEAD
=======
    use std::ptr;
>>>>>>> 087aece1
    use libc::_exit;

    fn ptrace_child() -> ! {
        ptrace::traceme().unwrap();
        // As recommended by ptrace(2), raise SIGTRAP to pause the child
        // until the parent is ready to continue
        raise(SIGTRAP).unwrap();
        unsafe { _exit(0) }
    }

    fn ptrace_parent(child: Pid) {
        // Wait for the raised SIGTRAP
        assert_eq!(waitpid(child, None), Ok(WaitStatus::Stopped(child, SIGTRAP)));
        // We want to test a syscall stop and a PTRACE_EVENT stop
        assert!(ptrace::setoptions(child, PTRACE_O_TRACESYSGOOD | PTRACE_O_TRACEEXIT).is_ok());

        // First, stop on the next system call, which will be exit()
        assert!(ptrace::syscall(child).is_ok());
        assert_eq!(waitpid(child, None), Ok(WaitStatus::PtraceSyscall(child)));
        // Then get the ptrace event for the process exiting
        assert!(ptrace::cont(child, None).is_ok());
        assert_eq!(waitpid(child, None), Ok(WaitStatus::PtraceEvent(child, SIGTRAP, PTRACE_EVENT_EXIT)));
        // Finally get the normal wait() result, now that the process has exited
        assert!(ptrace::cont(child, None).is_ok());
        assert_eq!(waitpid(child, None), Ok(WaitStatus::Exited(child, 0)));
    }

    #[test]
    fn test_wait_ptrace() {
        #[allow(unused_variables)]
        let m = ::FORK_MTX.lock().expect("Mutex got poisoned by another test");

        match fork() {
            Ok(Child) => ptrace_child(),
            Ok(Parent { child }) => ptrace_parent(child),
            Err(_) => panic!("Error: Fork Failed")
        }
    }
}<|MERGE_RESOLUTION|>--- conflicted
+++ resolved
@@ -60,10 +60,6 @@
     use nix::sys::wait::*;
     use nix::unistd::*;
     use nix::unistd::ForkResult::*;
-<<<<<<< HEAD
-=======
-    use std::ptr;
->>>>>>> 087aece1
     use libc::_exit;
 
     fn ptrace_child() -> ! {
